--- conflicted
+++ resolved
@@ -1,100 +1,3 @@
-<<<<<<< HEAD
-from typing import Callable, List, Dict, Any
-import numpy as np
-import os
-import random
-from models.base_model import BaseModel
-from sklearn.model_selection import train_test_split
-
-
-class Runner:
-    """
-    Runner class responsible for managing the full experiment lifecycle:
-    - building an ensemble of models,
-    - training them,
-    - making predictions,
-    - evaluating performance.
-    """
-
-    def __init__(
-        self,
-        hyperparam_generator: Callable[[dict], dict],
-        data_sampler: Callable[[np.ndarray, np.ndarray], tuple[np.ndarray, np.ndarray]],
-    ):
-        """
-        Initializes the Runner.
-
-        Args:
-            hyperparam_generator (Callable): Function generating hyperparams from config.
-            sampler (Callable): Function returning a bootstrap sample of (X, y).
-        """
-        self.hyperparam_generator = hyperparam_generator
-        self.data_sampler = data_sampler
-        self.models: List[BaseModel] = []
-
-    def build_ensemble(self, model_conf: dict, seed : int = 42) -> None:
-        """
-        Builds the ensemble by creating model instances with sampled data and hyperparameters.
-        """
-
-        self.models.clear()
-        logs = {}
-
-        # TUTAJ CHCEMY ODCZYTAC TEST SET
-        X_test, y_test = ...
-
-        for i in range(model_conf['n_models']):
-
-            # TU NIECH BIERZE CONFIG DATASETU, GENERUJE PODZBIOR I ZWRACA WYBRANE KOLUMNY PODZBIORU
-            X_sample, y_sample, features = self.data_sampler.load_bootstrapped_dataset(model_conf['dataset_conf'], seed=seed)
-
-            hyperparams = self.hyperparam_generator.generate_hyperparams(self.model_config, seed=seed)
-            model = model_conf['model_class'](hyperparams)
-
-            log_train = model.fit(X_sample, y_sample)
-            log_test = model.evaluate(X_test[features], y_test)
-
-            logs['train'][f"{model_conf['model_name']}_{i}"] = log_train
-            logs['test'][f"{model_conf['model_name']}_{i}"] = log_test
-            self.models.append(model)
-        return logs
-
-    def predict(self, X: np.ndarray) -> np.ndarray:
-        """
-        Predicts using the ensemble (majority voting or averaging).
-
-        Args:
-            X (np.ndarray): Input features.
-
-        Returns:
-            np.ndarray: Aggregated predictions from all models.
-        """
-        predictions = np.array([model.predict(X) for model in self.models])
-        # Majority voting (for classification)
-        return np.apply_along_axis(lambda x: np.bincount(x).argmax(), axis=0, arr=predictions)
-
-    def evaluate(self, X: np.ndarray, y: np.ndarray, metric_fn: Callable[[np.ndarray, np.ndarray], float]) -> float:
-        """
-        Evaluates the ensemble using a provided metric function.
-
-        Args:
-            X (np.ndarray): Evaluation features.
-            y (np.ndarray): Ground truth labels.
-            metric_fn (Callable): Metric function accepting y_true and y_pred.
-
-        Returns:
-            float: Evaluation score.
-        """
-        y_pred = self.predict(X)
-        return metric_fn(y, y_pred)
-
-    def get_models(self) -> List[BaseModel]:
-        """
-        Returns:
-            List[BaseModel]: List of trained models.
-        """
-        return self.models
-=======
 import sys
 import os
 import datetime
@@ -371,5 +274,4 @@
         if len(bagging_results) > 0:
             print(f"  Bagging average F1: {bagging_results['f1_weighted'].mean():.4f}")
         if len(rf_results) > 0:
-            print(f"  Random Forest average F1: {rf_results['f1_weighted'].mean():.4f}")
->>>>>>> a12d41b0
+            print(f"  Random Forest average F1: {rf_results['f1_weighted'].mean():.4f}")