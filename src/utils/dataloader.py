import pandas as pd
import numpy as np
from typing import Optional, Tuple, Dict, List
import os

<<<<<<< HEAD
from utils.generate_data_subset import DataSubsetGenerator


=======
>>>>>>> b667d58b
class DatasetLoader:
    """
    Dataset loader for project datasets.
    Loads pre-processed datasets without additional preprocessing 
    (preprocessing is done in Jupyter notebooks).
    """
    
    def __init__(self, data_root: str = "../data/processed"):
        self.data_root = data_root
        self.dataset_configs = {
            'flights': {
                'path': 'binary_balanced_airflight_satisfaction',
                'target_column': 'satisfaction',
                'type': 'binary'
            },
            'credit_cards': {
                'path': 'binary_unbalanced_credit_card_fraud', 
                'target_column': 'class',
                'type': 'binary'
            },
            'human_activity': {
                'path': 'multi_class_balanced_human_activity_recognition',
                'target_column': 'Activity', 
                'type': 'multiclass'
            }
        }
    
    def load_bootstrapped_dataset(self, dataset_conf: Dict, seed: Optional[int] = None) -> Tuple[pd.DataFrame, List[str]]:
        """
        Load a pre-processed dataset with a subset of the data.
        """
        generator = DataSubsetGenerator()
        return generator.load_bootstrapped_dataset(dataset_conf, seed)
        
    
    def load_dataset(self, dataset_name: str) -> Tuple[pd.DataFrame, pd.DataFrame, pd.DataFrame, pd.DataFrame, List[str]]:
        """
        Load a pre-processed dataset.
        
        Args:
            dataset_name (str): Name of dataset ('flights', 'credit_cards', 'human_activity')
            
        Returns:
            Tuple: X_train, X_test, y_train, y_test, feature_names
        """
        if dataset_name not in self.dataset_configs:
            raise ValueError(f"Unknown dataset: {dataset_name}. Available: {list(self.dataset_configs.keys())}")
        
        config = self.dataset_configs[dataset_name]
        dataset_path = os.path.join(self.data_root, config['path'])
        
        # Load train and test files
        train_path = os.path.join(dataset_path, 'train.csv')
        test_path = os.path.join(dataset_path, 'test.csv')
       
        if not os.path.exists(train_path):
            raise FileNotFoundError(f"Train file not found: {train_path}")
        if not os.path.exists(test_path):
            raise FileNotFoundError(f"Test file not found: {test_path}")
        
        print(f"Loading dataset: {dataset_name}")
        print(f"  Train file: {train_path}")
        print(f"  Test file: {test_path}")
        
        # Load dataframes
        train_df = pd.read_csv(train_path)
        test_df = pd.read_csv(test_path)
        
        # Extract features and target
        target_col = config['target_column']
        
        if target_col not in train_df.columns:
            raise ValueError(f"Target column '{target_col}' not found in train data. Available columns: {list(train_df.columns)}")
        if target_col not in test_df.columns:
            raise ValueError(f"Target column '{target_col}' not found in test data. Available columns: {list(test_df.columns)}")
        
        # Get feature columns (all except target)
        feature_columns = [col for col in train_df.columns if col != target_col]
        
        # Extract arrays
        X_train = train_df[feature_columns]
        y_train = train_df[target_col]
        X_test = test_df[feature_columns]
        y_test = test_df[target_col]
        
        print(f"Dataset {dataset_name} loaded successfully:")
        print(f"  Train: {X_train.shape}, Test: {X_test.shape}")
        print(f"  Classes: {len(np.unique(y_train))}, Features: {len(feature_columns)}")
        print(f"  Target column: {target_col}")
        
        return X_train, X_test, y_train, y_test, feature_columns
    
    def load_test_dataset(self, dataset_conf: Dict) -> Tuple[np.ndarray, np.ndarray]:
        """
        Load only the test dataset according to the given configuration.
        
        Args:
            dataset_conf (Dict): Configuration dictionary containing:
                - 'dataset_name' (str): Name of the dataset
                - 'target_column' (str): Name of target column
                
        Returns:
            Tuple[np.ndarray, np.ndarray]: X_test, y_test arrays
            
        Raises:
            FileNotFoundError: If test file doesn't exist
            ValueError: If dataset name is unknown or target column not found
        """
        dataset_name = dataset_conf.get('dataset_name')
        
        if dataset_name not in self.dataset_configs:
            raise ValueError(f"Unknown dataset: {dataset_name}. Available: {list(self.dataset_configs.keys())}")
        
        config = self.dataset_configs[dataset_name]
        dataset_path = os.path.join(self.data_root, config['path'])
        test_path = os.path.join(dataset_path, 'test.csv')
        
        if not os.path.exists(test_path):
            raise FileNotFoundError(f"Test file not found: {test_path}")
            
        print(f"Loading test dataset: {dataset_name}")
        print(f"  Test file: {test_path}")
        
        # Load test dataframe
        test_df = pd.read_csv(test_path)
        
        # Extract features and target
        target_col = dataset_conf.get('target_column')
        
        if target_col not in test_df.columns:
            raise ValueError(f"Target column '{target_col}' not found in test data. Available columns: {list(test_df.columns)}")
        
        # Get feature columns (all except target)
        feature_columns = [col for col in test_df.columns if col != target_col]
        
        # Extract arrays
        X_test = test_df[feature_columns].values
        y_test = test_df[target_col].values
        
        print(f"Test dataset loaded successfully:")
        print(f"  Shape: {X_test.shape}")
        print(f"  Classes: {len(np.unique(y_test))}")
        print(f"  Features: {len(feature_columns)}")
        
        return X_test, y_test
    
    def get_dataset_info(self) -> Dict:
        """Get information about available datasets."""
        return self.dataset_configs
    
    def list_available_datasets(self) -> List[str]:
        """List available dataset names."""
        return list(self.dataset_configs.keys())
    
    def get_dataset_summary(self, dataset_name: str) -> Dict:
        """
        Get summary information about a specific dataset.
        
        Args:
            dataset_name (str): Name of the dataset
            
        Returns:
            Dict: Summary information
        """
        if dataset_name not in self.dataset_configs:
            raise ValueError(f"Unknown dataset: {dataset_name}")
        
        try:
            X_train, X_test, y_train, y_test, feature_names = self.load_dataset(dataset_name)
            
            return {
                'name': dataset_name,
                'type': self.dataset_configs[dataset_name]['type'],
                'target_column': self.dataset_configs[dataset_name]['target_column'],
                'n_features': len(feature_names),
                'n_classes': len(np.unique(y_train)),
                'train_samples': len(X_train),
                'test_samples': len(X_test),
                'train_class_distribution': dict(zip(*np.unique(y_train, return_counts=True))),
                'test_class_distribution': dict(zip(*np.unique(y_test, return_counts=True))),
                'feature_names': feature_names
            }
        except Exception as e:
            return {
                'name': dataset_name,
                'error': str(e)
            }<|MERGE_RESOLUTION|>--- conflicted
+++ resolved
@@ -3,12 +3,8 @@
 from typing import Optional, Tuple, Dict, List
 import os
 
-<<<<<<< HEAD
 from utils.generate_data_subset import DataSubsetGenerator
 
-
-=======
->>>>>>> b667d58b
 class DatasetLoader:
     """
     Dataset loader for project datasets.
